import * as React from 'react';
import { renderHook, act, waitFor } from '@testing-library/react-native';
import { Model } from 'survey-core';
import { usePageNavigation } from '../usePageNavigation';

// Mock survey-core Model
jest.mock('survey-core', () => {
  const actualCore = jest.requireActual('survey-core');
  return {
    ...actualCore,
    Model: jest.fn().mockImplementation(() => ({
      currentPageNo: 0,
      pageCount: 3,
      isFirstPage: true,
      isLastPage: false,
      nextPage: jest.fn(),
      prevPage: jest.fn(),
      doComplete: jest.fn(),
      completeLastPage: jest.fn(),
      validate: jest.fn().mockReturnValue(true),
      hasErrors: jest.fn().mockReturnValue(false),
      currentPage: {
        hasErrors: jest.fn().mockReturnValue(false),
        validate: jest.fn().mockReturnValue(true),
      },
      onCurrentPageChanged: {
        add: jest.fn(),
        remove: jest.fn(),
      },
      onValidatedErrorsOnCurrentPage: {
        add: jest.fn(),
        remove: jest.fn(),
      },
      onComplete: {
        add: jest.fn(),
        remove: jest.fn(),
      },
    })),
  };
});

describe('usePageNavigation', () => {
  let mockModel: any;

  beforeEach(() => {
    jest.clearAllMocks();
    mockModel = new Model({});
  });

  describe('Navigation State', () => {
    it('should return initial navigation state', () => {
      const { result } = renderHook(() => usePageNavigation(mockModel));

      expect(result.current.navigationState).toEqual({
        currentPageNo: 0,
        pageCount: 3,
        isFirstPage: true,
        isLastPage: false,
        canGoNext: true,
        canGoPrevious: false,
        isNavigating: false,
        validationError: null,
      });
    });

    it('should handle null model', () => {
      const { result } = renderHook(() => usePageNavigation(null));

      expect(result.current.navigationState).toEqual({
        currentPageNo: 0,
        pageCount: 0,
        isFirstPage: true,
        isLastPage: true,
        canGoNext: false,
        canGoPrevious: false,
        isNavigating: false,
        validationError: null,
      });
    });

    it('should update navigation state when page changes', () => {
      const { result } = renderHook(() => usePageNavigation(mockModel));

      // Simulate page change
      act(() => {
        mockModel.currentPageNo = 1;
        mockModel.isFirstPage = false;
        mockModel.isLastPage = false;
        
        const onPageChangedHandler = mockModel.onCurrentPageChanged.add.mock.calls[0][0];
        onPageChangedHandler(mockModel);
      });

      expect(result.current.navigationState.currentPageNo).toBe(1);
      expect(result.current.navigationState.isFirstPage).toBe(false);
      expect(result.current.navigationState.canGoPrevious).toBe(true);
    });

    it('should handle last page state', () => {
      mockModel.currentPageNo = 2;
      mockModel.isFirstPage = false;
      mockModel.isLastPage = true;

      const { result } = renderHook(() => usePageNavigation(mockModel));

      expect(result.current.navigationState.isLastPage).toBe(true);
      expect(result.current.navigationState.canGoNext).toBe(false);
    });

    it('should handle single page surveys', () => {
      mockModel.pageCount = 1;
      mockModel.isFirstPage = true;
      mockModel.isLastPage = true;

      const { result } = renderHook(() => usePageNavigation(mockModel));

      expect(result.current.navigationState.canGoNext).toBe(false);
      expect(result.current.navigationState.canGoPrevious).toBe(false);
    });
  });

  describe('Navigation Methods', () => {
    it('should navigate to next page with validation', async () => {
      const mockValidator = jest.fn(() => true);
      const { result } = renderHook(() => usePageNavigation(mockModel));

      await act(async () => {
        await result.current.goToNextPage(mockValidator);
      });

<<<<<<< HEAD
      expect(mockValidator).toHaveBeenCalled();
=======
      expect(mockModel.hasErrors).toHaveBeenCalled();
>>>>>>> 7a54ab31
      expect(mockModel.nextPage).toHaveBeenCalled();
    });

    it('should block navigation on validation errors', async () => {
<<<<<<< HEAD
      const mockValidator = jest.fn(() => false);
=======
      mockModel.hasErrors.mockReturnValue(true);
      mockModel.currentPage.hasErrors.mockReturnValue(true);

>>>>>>> 7a54ab31
      const { result } = renderHook(() => usePageNavigation(mockModel));

      await act(async () => {
        await result.current.goToNextPage(mockValidator);
      });

<<<<<<< HEAD
      expect(mockValidator).toHaveBeenCalled();
=======
      expect(mockModel.hasErrors).toHaveBeenCalled();
>>>>>>> 7a54ab31
      expect(mockModel.nextPage).not.toHaveBeenCalled();
      expect(result.current.navigationState.validationError).toBeTruthy();
    });

    it('should navigate to previous page without validation', async () => {
      mockModel.currentPageNo = 1;
      mockModel.isFirstPage = false;

      const { result } = renderHook(() => usePageNavigation(mockModel));

      await act(async () => {
        await result.current.goToPreviousPage();
      });

      expect(mockModel.validate).not.toHaveBeenCalled();
      expect(mockModel.prevPage).toHaveBeenCalled();
    });

    it('should not navigate to previous page when on first page', async () => {
      const { result } = renderHook(() => usePageNavigation(mockModel));

      await act(async () => {
        await result.current.goToPreviousPage();
      });

      expect(mockModel.prevPage).not.toHaveBeenCalled();
    });

    it('should complete survey with validation', async () => {
      mockModel.currentPageNo = 2;
      mockModel.isLastPage = true;
      mockModel.completeLastPage.mockReturnValue(true);

      const { result } = renderHook(() => usePageNavigation(mockModel));

      await act(async () => {
        await result.current.completeSurvey();
      });

      expect(mockModel.completeLastPage).toHaveBeenCalled();
      expect(mockModel.doComplete).toHaveBeenCalled();
    });

    it('should block completion on validation errors', async () => {
      mockModel.currentPageNo = 2;
      mockModel.isLastPage = true;
      mockModel.completeLastPage.mockReturnValue(false);

      const { result } = renderHook(() => usePageNavigation(mockModel));

      await act(async () => {
        await result.current.completeSurvey();
      });

      expect(mockModel.completeLastPage).toHaveBeenCalled();
      expect(mockModel.doComplete).not.toHaveBeenCalled();
      expect(result.current.navigationState.validationError).toBeTruthy();
    });

    it('should show loading state during navigation', async () => {
      const { result } = renderHook(() => usePageNavigation(mockModel));

      // Test that loading state is false initially
      expect(result.current.navigationState.isNavigating).toBe(false);

      // Perform navigation
      await act(async () => {
        await result.current.goToNextPage();
      });

      // After navigation completes, loading state should be false again
      expect(result.current.navigationState.isNavigating).toBe(false);
      expect(mockModel.nextPage).toHaveBeenCalled();
    });
  });

  describe('Validation Error Handling', () => {
    it('should clear validation error on successful navigation', async () => {
<<<<<<< HEAD
      let validationResult = false;
      const mockValidator = jest.fn(() => validationResult);
=======
      mockModel.hasErrors.mockReturnValue(true);
      mockModel.currentPage.hasErrors.mockReturnValue(true);
>>>>>>> 7a54ab31

      const { result } = renderHook(() => usePageNavigation(mockModel));

      // First attempt - should fail
      await act(async () => {
        await result.current.goToNextPage(mockValidator);
      });

      expect(result.current.navigationState.validationError).toBeTruthy();

      // Fix validation
<<<<<<< HEAD
      validationResult = true;
=======
      mockModel.hasErrors.mockReturnValue(false);
      mockModel.currentPage.hasErrors.mockReturnValue(false);
>>>>>>> 7a54ab31

      // Second attempt - should succeed
      await act(async () => {
        await result.current.goToNextPage(mockValidator);
      });

      expect(result.current.navigationState.validationError).toBeNull();
    });

    it('should handle validation errors from event', () => {
      const { result } = renderHook(() => usePageNavigation(mockModel));

      act(() => {
        const onValidationErrorHandler = mockModel.onValidatedErrorsOnCurrentPage.add.mock.calls[0][0];
        onValidationErrorHandler(mockModel, { errors: ['Field is required'] });
      });

      expect(result.current.navigationState.validationError).toBe('Please fix the errors on this page');
    });
  });

  describe('Edge Cases', () => {
    it('should handle model change', () => {
      const { result, rerender } = renderHook(
        ({ model }) => usePageNavigation(model),
        { initialProps: { model: mockModel } }
      );

      const newModel = new Model({});
      newModel.currentPageNo = 1;
      newModel.pageCount = 5;

      rerender({ model: newModel });

      expect(result.current.navigationState.currentPageNo).toBe(1);
      expect(result.current.navigationState.pageCount).toBe(5);
    });

    it('should cleanup event listeners on unmount', () => {
      const { unmount } = renderHook(() => usePageNavigation(mockModel));

      unmount();

      expect(mockModel.onCurrentPageChanged.remove).toHaveBeenCalled();
      expect(mockModel.onValidatedErrorsOnCurrentPage.remove).toHaveBeenCalled();
    });

    it('should handle async validation properly', async () => {
      mockModel.validate.mockImplementation(() => {
        return new Promise((resolve) => {
          setTimeout(() => resolve(true), 100);
        });
      });

      const { result } = renderHook(() => usePageNavigation(mockModel));

      await act(async () => {
        await result.current.goToNextPage();
      });

      expect(mockModel.nextPage).toHaveBeenCalled();
    });

    it('should handle read-only surveys', () => {
      mockModel.mode = 'display';

      const { result } = renderHook(() => usePageNavigation(mockModel));

      expect(result.current.navigationState.canGoNext).toBe(true); // Should allow navigation in read-only mode
    });
  });

  describe('Navigation Rules', () => {
    it('should determine correct button visibility for first page', () => {
      const { result } = renderHook(() => usePageNavigation(mockModel));

      expect(result.current.navigationState.canGoPrevious).toBe(false);
      expect(result.current.navigationState.canGoNext).toBe(true);
    });

    it('should determine correct button visibility for middle page', () => {
      mockModel.currentPageNo = 1;
      mockModel.isFirstPage = false;
      mockModel.isLastPage = false;

      const { result } = renderHook(() => usePageNavigation(mockModel));

      expect(result.current.navigationState.canGoPrevious).toBe(true);
      expect(result.current.navigationState.canGoNext).toBe(true);
    });

    it('should determine correct button visibility for last page', () => {
      mockModel.currentPageNo = 2;
      mockModel.isFirstPage = false;
      mockModel.isLastPage = true;

      const { result } = renderHook(() => usePageNavigation(mockModel));

      expect(result.current.navigationState.canGoPrevious).toBe(true);
      expect(result.current.navigationState.canGoNext).toBe(false);
    });
  });
});<|MERGE_RESOLUTION|>--- conflicted
+++ resolved
@@ -128,33 +128,22 @@
         await result.current.goToNextPage(mockValidator);
       });
 
-<<<<<<< HEAD
       expect(mockValidator).toHaveBeenCalled();
-=======
-      expect(mockModel.hasErrors).toHaveBeenCalled();
->>>>>>> 7a54ab31
       expect(mockModel.nextPage).toHaveBeenCalled();
     });
 
     it('should block navigation on validation errors', async () => {
-<<<<<<< HEAD
       const mockValidator = jest.fn(() => false);
-=======
       mockModel.hasErrors.mockReturnValue(true);
       mockModel.currentPage.hasErrors.mockReturnValue(true);
 
->>>>>>> 7a54ab31
       const { result } = renderHook(() => usePageNavigation(mockModel));
 
       await act(async () => {
         await result.current.goToNextPage(mockValidator);
       });
 
-<<<<<<< HEAD
       expect(mockValidator).toHaveBeenCalled();
-=======
-      expect(mockModel.hasErrors).toHaveBeenCalled();
->>>>>>> 7a54ab31
       expect(mockModel.nextPage).not.toHaveBeenCalled();
       expect(result.current.navigationState.validationError).toBeTruthy();
     });
@@ -233,13 +222,10 @@
 
   describe('Validation Error Handling', () => {
     it('should clear validation error on successful navigation', async () => {
-<<<<<<< HEAD
       let validationResult = false;
       const mockValidator = jest.fn(() => validationResult);
-=======
       mockModel.hasErrors.mockReturnValue(true);
       mockModel.currentPage.hasErrors.mockReturnValue(true);
->>>>>>> 7a54ab31
 
       const { result } = renderHook(() => usePageNavigation(mockModel));
 
@@ -251,12 +237,9 @@
       expect(result.current.navigationState.validationError).toBeTruthy();
 
       // Fix validation
-<<<<<<< HEAD
       validationResult = true;
-=======
       mockModel.hasErrors.mockReturnValue(false);
       mockModel.currentPage.hasErrors.mockReturnValue(false);
->>>>>>> 7a54ab31
 
       // Second attempt - should succeed
       await act(async () => {
