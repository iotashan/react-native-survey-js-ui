import React from 'react';
import { render, fireEvent, waitFor } from '@testing-library/react-native';
import { View, Text, TextInput } from 'react-native';
import { Survey } from './Survey';

// Mock survey-core
// Mock SurveyPage component
jest.mock('./SurveyPage', () => ({
  SurveyPage: jest.fn((props: any) => {
    const React = require('react');
    const { View, Text, TextInput } = require('react-native');
    const { page, onQuestionValueChange } = props;
    
    if (!page || !page.questions || page.questions.length === 0) {
      return (
        <View testID="survey-page">
          <Text>No questions available</Text>
        </View>
      );
    }
    
    return (
      <View testID="survey-page">
        {page.questions.map((q: any) => (
          <View key={q.name} testID={`question-${q.name}`}>
            <Text>{q.title}</Text>
            {q.type === 'text' && (
              <TextInput
                testID="text-question-input"
                value={q.value || ''}
                onChangeText={(value) => {
                  // Call the prop callback
                  if (onQuestionValueChange) {
                    onQuestionValueChange(q.name, value);
                  }
                }}
              />
            )}
          </View>
        ))}
      </View>
    );
  }),
}));

jest.mock('survey-core', () => ({
  Model: jest.fn().mockImplementation((json) => ({
    data: {},
    currentPageNo: 0,
    pageCount: json?.pages?.length || 1,
    isFirstPage: true,
    isLastPage: false,
    isCompleted: false,
    nextPage: jest.fn(),
    prevPage: jest.fn(),
    doComplete: jest.fn(),
    getAllQuestions: jest.fn(() => []),
    onComplete: {
      add: jest.fn(),
      remove: jest.fn(),
    },
    onCurrentPageChanged: {
      add: jest.fn(),
      remove: jest.fn(),
    },
    onValueChanged: {
      add: jest.fn(),
      remove: jest.fn(),
    },
    getProgressInfo: jest.fn(() => ({
      currentPageNo: 0,
      pageCount: json?.pages?.length || 1,
      questionCount: 0,
      answeredQuestionCount: 0,
      requiredQuestionCount: 0,
      requiredAnsweredQuestionCount: 0,
    })),
    currentPage: json?.pages?.[0] || null,
    showProgressBar: json?.showProgressBar !== false,
    progressBarType: json?.progressBarType || 'pages',
  })),
}));

// Mock the hooks
jest.mock('../../hooks', () => ({
  useSurveyModel: jest.fn((model) => {
    const pageCount = model?.pages?.length || 1;
    const isLastPage = pageCount === 1;
    return {
      model: {
        data: {},
        currentPageNo: 0,
        pageCount: pageCount,
        isFirstPage: true,
        isLastPage: isLastPage,
        isCompleted: false,
        nextPage: jest.fn(),
        prevPage: jest.fn(),
        doComplete: jest.fn(() => {
          // Simulate completion
          const completeHandler = mockCompleteHandlers.find(
            (h) => h.model === model
          );
          if (completeHandler) {
            completeHandler.handler({ data: {} });
          }
        }),
        onComplete: {
          add: jest.fn((handler) => {
            mockCompleteHandlers.push({ model, handler });
          }),
          remove: jest.fn(),
        },
        onCurrentPageChanged: {
          add: jest.fn(),
          remove: jest.fn(),
        },
        onValueChanged: {
          add: jest.fn(),
          remove: jest.fn(),
        },
        getProgressInfo: jest.fn(() => ({
          currentPageNo: 0,
          pageCount: pageCount,
        })),
        showProgressBar: model?.showProgressBar !== false,
        progressBarType: model?.progressBarType || 'pages',
      },
      isLoading: false,
      error: null,
    };
  }),
  useSurveyState: jest.fn((surveyModel) => ({
    data: {},
    currentPageNo: surveyModel?.currentPageNo || 0,
    pageCount: surveyModel?.pageCount || 1,
    isFirstPage: surveyModel?.isFirstPage ?? true,
    isLastPage: surveyModel?.isLastPage ?? false,
    isCompleted: surveyModel?.isCompleted ?? false,
    questions: [],
    updateQuestionValue: jest.fn((name, value) => {
      if (surveyModel && surveyModel.setValue) {
        surveyModel.setValue(name, value);
      }
    }),
  })),
<<<<<<< HEAD
  usePageNavigation: jest.fn(() => ({
    navigationState: {
      currentPageNo: 0,
      pageCount: 1,
      isFirstPage: true,
      isLastPage: false,
      canGoNext: true,
      canGoPrevious: false,
      isNavigating: false,
      validationError: null,
    },
    goToNextPage: jest.fn(),
    goToPreviousPage: jest.fn(),
    completeSurvey: jest.fn(),
  })),
  usePageValidation: jest.fn(() => ({
    validateCurrentPage: jest.fn(() => true),
    validationErrors: [],
    isValid: true,
=======
  usePageNavigation: jest.fn((model) => ({
    navigationState: {
      currentPageNo: model?.currentPageNo || 0,
      pageCount: model?.pageCount || 1,
      isFirstPage: model?.isFirstPage ?? true,
      isLastPage: model?.isLastPage ?? false,
      canGoNext: model ? !model.isLastPage : false,
      canGoPrevious: model ? !model.isFirstPage : false,
      isNavigating: false,
      validationError: null,
    },
    goToNextPage: jest.fn((validatePage) => {
      // If validation function is provided, call it
      if (validatePage) {
        const isValid = validatePage();
        if (!isValid) return;
      }
      // Simulate navigation
      if (model && model.nextPage) {
        model.nextPage();
      }
    }),
    goToPreviousPage: jest.fn(() => {
      if (model && model.prevPage) {
        model.prevPage();
      }
    }),
    completeSurvey: jest.fn((validatePage) => {
      // If validation function is provided, call it
      if (validatePage) {
        const isValid = validatePage();
        if (!isValid) return;
      }
      // Simulate completion
      if (model && model.doComplete) {
        model.doComplete();
      }
    }),
  })),
  usePageValidation: jest.fn((model) => ({
    validationState: {
      errors: {},
      isValidating: false,
      hasErrors: false,
    },
    validateCurrentPage: jest.fn(() => true),
    clearErrors: jest.fn(),
    getQuestionErrors: jest.fn(() => []),
>>>>>>> 7a54ab31
  })),
}));

let mockCompleteHandlers: Array<{ model: any; handler: any }> = [];

beforeEach(() => {
  mockCompleteHandlers = [];
  jest.clearAllMocks();
});

describe('Survey Component', () => {
  it('should render without crashing', () => {
    const { getByTestId } = render(<Survey model={{}} />);
    expect(getByTestId('survey-container')).toBeTruthy();
  });

  it('should accept a survey model prop', () => {
    const mockModel = {
      title: 'Test Survey',
      pages: [],
    };
    const { getByText } = render(<Survey model={mockModel} />);
    expect(getByText('Test Survey')).toBeTruthy();
  });

  it('should render no page message when no currentPage', () => {
    const { getByText } = render(<Survey model={{}} />);
    expect(getByText('No page to display')).toBeTruthy();
  });

  it('should render complete button', () => {
    const mockUseSurveyState = require('../../hooks').useSurveyState;
    const mockUsePageNavigation = require('../../hooks').usePageNavigation;
    
    mockUseSurveyState.mockReturnValue({
      currentPageNo: 0,
      pageCount: 1,
      isFirstPage: true,
      isLastPage: true,
      isCompleted: false,
      questions: [],
    });
    
    mockUsePageNavigation.mockReturnValue({
      navigationState: {
        currentPageNo: 0,
        pageCount: 1,
        isFirstPage: true,
        isLastPage: true,
        canGoNext: true,
        canGoPrevious: false,
        isNavigating: false,
        validationError: null,
      },
      goToNextPage: jest.fn(),
      goToPreviousPage: jest.fn(),
      completeSurvey: jest.fn(),
    });
    
    const { getByText } = render(<Survey model={{}} />);
    expect(getByText('Complete')).toBeTruthy();
  });

  it('should call onComplete when complete button is pressed', async () => {
    const mockOnComplete = jest.fn();
    const mockModel = {
      id: 'test-survey',
      title: 'Test Survey',
    };

    const mockUseSurveyModel = require('../../hooks').useSurveyModel;
    const mockUseSurveyState = require('../../hooks').useSurveyState;
    const mockUsePageNavigation = require('../../hooks').usePageNavigation;
    
    // Get the mocked survey model to access doComplete
    const surveyModelInstance = mockUseSurveyModel(mockModel).model;
    
    const mockCompleteSurvey = jest.fn(async () => {
      // Simulate the completion flow by calling doComplete
      surveyModelInstance.doComplete();
    });
    
    mockUseSurveyState.mockReturnValue({
      currentPageNo: 0,
      pageCount: 1,
      isFirstPage: true,
      isLastPage: true,
      isCompleted: false,
      questions: [],
    });
    
    mockUsePageNavigation.mockReturnValue({
      navigationState: {
        currentPageNo: 0,
        pageCount: 1,
        isFirstPage: true,
        isLastPage: true,
        canGoNext: true,
        canGoPrevious: false,
        isNavigating: false,
        validationError: null,
      },
      goToNextPage: jest.fn(),
      goToPreviousPage: jest.fn(),
      completeSurvey: mockCompleteSurvey,
    });

    const { getByText } = render(
      <Survey model={mockModel} onComplete={mockOnComplete} />
    );

    const completeButton = getByText('Complete');
    fireEvent.press(completeButton);

    // The completeSurvey mock should be called
    expect(mockCompleteSurvey).toHaveBeenCalled();

    await waitFor(() => {
      expect(mockOnComplete).toHaveBeenCalledTimes(1);
      expect(mockOnComplete).toHaveBeenCalledWith({
        timestamp: expect.any(String),
        surveyId: 'test-survey',
        data: {},
      });
    });
  });

  it('should not throw error when onComplete is not provided', () => {
    const mockUseSurveyState = require('../../hooks').useSurveyState;
    const mockUsePageNavigation = require('../../hooks').usePageNavigation;
    const mockCompleteSurvey = jest.fn();
    
    mockUseSurveyState.mockReturnValue({
      currentPageNo: 0,
      pageCount: 1,
      isFirstPage: true,
      isLastPage: true,
      isCompleted: false,
      questions: [],
    });
    
    mockUsePageNavigation.mockReturnValue({
      navigationState: {
        currentPageNo: 0,
        pageCount: 1,
        isFirstPage: true,
        isLastPage: true,
        canGoNext: true,
        canGoPrevious: false,
        isNavigating: false,
        validationError: null,
      },
      goToNextPage: jest.fn(),
      goToPreviousPage: jest.fn(),
      completeSurvey: mockCompleteSurvey,
    });

    const { getByText } = render(<Survey model={{}} />);

    const completeButton = getByText('Complete');
    expect(() => fireEvent.press(completeButton)).not.toThrow();
  });

  it('should use default surveyId when model.id is not provided', async () => {
    const mockOnComplete = jest.fn();
    const mockModel = {
      title: 'Test Survey',
      // no id provided
    };

    const mockUseSurveyModel = require('../../hooks').useSurveyModel;
    const mockUseSurveyState = require('../../hooks').useSurveyState;
    const mockUsePageNavigation = require('../../hooks').usePageNavigation;
    
    // Get the mocked survey model to access doComplete
    const surveyModelInstance = mockUseSurveyModel(mockModel).model;
    
    const mockCompleteSurvey = jest.fn(async () => {
      // Simulate the completion flow by calling doComplete
      surveyModelInstance.doComplete();
    });
    
    mockUseSurveyState.mockReturnValue({
      currentPageNo: 0,
      pageCount: 1,
      isFirstPage: true,
      isLastPage: true,
      isCompleted: false,
      questions: [],
    });
    
    mockUsePageNavigation.mockReturnValue({
      navigationState: {
        currentPageNo: 0,
        pageCount: 1,
        isFirstPage: true,
        isLastPage: true,
        canGoNext: true,
        canGoPrevious: false,
        isNavigating: false,
        validationError: null,
      },
      goToNextPage: jest.fn(),
      goToPreviousPage: jest.fn(),
      completeSurvey: mockCompleteSurvey,
    });

    const { getByText } = render(
      <Survey model={mockModel} onComplete={mockOnComplete} />
    );

    const completeButton = getByText('Complete');
    fireEvent.press(completeButton);

    // The completeSurvey mock should be called
    expect(mockCompleteSurvey).toHaveBeenCalled();

    await waitFor(() => {
      expect(mockOnComplete).toHaveBeenCalledWith(
        expect.objectContaining({
          surveyId: 'survey',
        })
      );
    });
  });

  it('should render title when provided in model', () => {
    const mockModel = {
      title: 'Customer Satisfaction Survey',
    };
    const { getByText } = render(<Survey model={mockModel} />);
    expect(getByText('Customer Satisfaction Survey')).toBeTruthy();
  });

  it('should not render title when not provided', () => {
    const { queryByText } = render(<Survey model={{}} />);
    // Check that no title is rendered (the page should show no page message)
    const noPageText = queryByText('No page to display');
    expect(noPageText).toBeTruthy();
  });

  describe('Survey Navigation', () => {
    it('should render navigation buttons', () => {
      const mockModel = {
        pages: [{ name: 'page1' }, { name: 'page2' }],
      };
      const mockUseSurveyModel = require('../../hooks').useSurveyModel;
      const mockUseSurveyState = require('../../hooks').useSurveyState;
      const mockUsePageNavigation = require('../../hooks').usePageNavigation;

      mockUseSurveyModel.mockReturnValue({
        model: {
          data: {},
          currentPageNo: 0,
          pageCount: 2,
          isFirstPage: true,
          isLastPage: false,
          currentPage: { name: 'page1' },
          nextPage: jest.fn(),
          prevPage: jest.fn(),
          doComplete: jest.fn(),
          onComplete: { add: jest.fn(), remove: jest.fn() },
          onCurrentPageChanged: { add: jest.fn(), remove: jest.fn() },
          onValueChanged: { add: jest.fn(), remove: jest.fn() },
          getProgressInfo: jest.fn(() => ({ currentPageNo: 0, pageCount: 2 })),
          showProgressBar: true,
        },
        isLoading: false,
        error: null,
      });

      mockUseSurveyState.mockReturnValue({
        currentPageNo: 0,
        pageCount: 2,
        isFirstPage: true,
        isLastPage: false,
        isCompleted: false,
        questions: [],
      });

      mockUsePageNavigation.mockReturnValue({
        navigationState: {
          currentPageNo: 0,
          pageCount: 2,
          isFirstPage: true,
          isLastPage: false,
          canGoNext: true,
          canGoPrevious: false,
          isNavigating: false,
          validationError: null,
        },
        goToNextPage: jest.fn(),
        goToPreviousPage: jest.fn(),
        completeSurvey: jest.fn(),
      });

      const { getByText, queryByText } = render(<Survey model={mockModel} />);
      // On the first page, we should see Next but not Previous
      expect(getByText('Next')).toBeTruthy();
      expect(queryByText('Previous')).toBeNull();
    });

    it('should hide Previous button on first page', () => {
      const mockModel = {
        pages: [{ name: 'page1' }, { name: 'page2' }],
      };
      const mockUseSurveyModel = require('../../hooks').useSurveyModel;
      const mockUseSurveyState = require('../../hooks').useSurveyState;

      mockUseSurveyModel.mockReturnValue({
        model: {
          data: {},
          currentPageNo: 0,
          pageCount: 2,
          isFirstPage: true,
          isLastPage: false,
          nextPage: jest.fn(),
          prevPage: jest.fn(),
          doComplete: jest.fn(),
          onComplete: { add: jest.fn(), remove: jest.fn() },
          getProgressInfo: jest.fn(() => ({ currentPageNo: 0, pageCount: 2 })),
          showProgressBar: true,
        },
        isLoading: false,
        error: null,
      });

      mockUseSurveyState.mockReturnValue({
        currentPageNo: 0,
        pageCount: 2,
        isFirstPage: true,
        isLastPage: false,
        isCompleted: false,
        questions: [],
      });

      const { getByText, queryByText } = render(<Survey model={mockModel} />);
      // On the first page, Previous button should be hidden
      expect(queryByText('Previous')).toBeNull();
      expect(getByText('Next')).toBeTruthy();
    });

    it('should navigate to next page when Next is pressed', () => {
      const mockModel = {
        pages: [{ name: 'page1' }, { name: 'page2' }],
      };
      const mockUseSurveyModel = require('../../hooks').useSurveyModel;
      const mockUseSurveyState = require('../../hooks').useSurveyState;
      const mockUsePageNavigation = require('../../hooks').usePageNavigation;
      const mockUsePageValidation = require('../../hooks').usePageValidation;
      const mockSurveyModel = {
        nextPage: jest.fn(),
        prevPage: jest.fn(),
        doComplete: jest.fn(),
        currentPageNo: 0,
        pageCount: 2,
        isFirstPage: true,
        isLastPage: false,
        onComplete: { add: jest.fn(), remove: jest.fn() },
        onCurrentPageChanged: { add: jest.fn(), remove: jest.fn() },
        getProgressInfo: jest.fn(() => ({ currentPageNo: 0, pageCount: 2 })),
        showProgressBar: true,
      };
      
      const mockGoToNextPage = jest.fn(() => {
        mockSurveyModel.nextPage();
      });
      
      mockUseSurveyModel.mockReturnValue({
        model: mockSurveyModel,
        isLoading: false,
        error: null,
      });

      mockUseSurveyState.mockReturnValue({
        currentPageNo: 0,
        pageCount: 2,
        isFirstPage: true,
        isLastPage: false,
        isCompleted: false,
        questions: [],
      });

      mockUsePageNavigation.mockReturnValue({
        navigationState: {
          currentPageNo: 0,
          pageCount: 2,
          isFirstPage: true,
          isLastPage: false,
          canGoNext: true,
          canGoPrevious: false,
          isNavigating: false,
          validationError: null,
        },
        goToNextPage: mockGoToNextPage,
        goToPreviousPage: jest.fn(),
        completeSurvey: jest.fn(),
      });

      mockUsePageValidation.mockReturnValue({
        validateCurrentPage: jest.fn(() => true),
      });

      const { getByText } = render(<Survey model={mockModel} />);
      fireEvent.press(getByText('Next'));
      expect(mockGoToNextPage).toHaveBeenCalled();
      expect(mockSurveyModel.nextPage).toHaveBeenCalled();
    });

    it('should navigate to previous page when Previous is pressed', () => {
      const mockModel = {
        pages: [{ name: 'page1' }, { name: 'page2' }],
      };
      const mockUseSurveyModel = require('../../hooks').useSurveyModel;
      const mockUseSurveyState = require('../../hooks').useSurveyState;
      const mockUsePageNavigation = require('../../hooks').usePageNavigation;
      const mockUsePageValidation = require('../../hooks').usePageValidation;
      const mockSurveyModel = {
        prevPage: jest.fn(),
        nextPage: jest.fn(),
        doComplete: jest.fn(),
        currentPageNo: 1,
        pageCount: 2,
        isFirstPage: false,
        isLastPage: true,
        onComplete: { add: jest.fn(), remove: jest.fn() },
        onCurrentPageChanged: { add: jest.fn(), remove: jest.fn() },
        getProgressInfo: jest.fn(() => ({ currentPageNo: 1, pageCount: 2 })),
        showProgressBar: true,
      };

      const mockGoToPreviousPage = jest.fn(() => {
        mockSurveyModel.prevPage();
      });

      mockUseSurveyModel.mockReturnValue({
        model: mockSurveyModel,
        isLoading: false,
        error: null,
      });

      mockUseSurveyState.mockReturnValue({
        currentPageNo: 1,
        pageCount: 2,
        isFirstPage: false,
        isLastPage: true,
        isCompleted: false,
        questions: [],
      });

      mockUsePageNavigation.mockReturnValue({
        navigationState: {
          currentPageNo: 1,
          pageCount: 2,
          isFirstPage: false,
          isLastPage: true,
          canGoNext: false,
          canGoPrevious: true,
          isNavigating: false,
          validationError: null,
        },
        goToNextPage: jest.fn(),
        goToPreviousPage: mockGoToPreviousPage,
        completeSurvey: jest.fn(),
      });

      mockUsePageValidation.mockReturnValue({
        validateCurrentPage: jest.fn(() => true),
      });

      const { getByText } = render(<Survey model={mockModel} />);
      fireEvent.press(getByText('Previous'));
      expect(mockGoToPreviousPage).toHaveBeenCalled();
      expect(mockSurveyModel.prevPage).toHaveBeenCalled();
    });

    it('should show Complete button on last page', () => {
      const mockModel = {
        pages: [{ name: 'page1' }, { name: 'page2' }],
      };
      const mockUseSurveyState = require('../../hooks').useSurveyState;
      mockUseSurveyState.mockReturnValue({
        currentPageNo: 1,
        pageCount: 2,
        isFirstPage: false,
        isLastPage: true,
        isCompleted: false,
        questions: [],
      });

      const { getByText, queryByText } = render(<Survey model={mockModel} />);
      expect(getByText('Complete')).toBeTruthy();
      expect(queryByText('Next')).toBeFalsy();
    });
  });

  describe('Progress Bar', () => {
    it('should render progress bar when showProgressBar is true', () => {
      const mockModel = {
        showProgressBar: 'top',
        pages: [{ name: 'page1' }, { name: 'page2' }],
      };
      const { getByTestId } = render(<Survey model={mockModel} />);
      expect(getByTestId('progress-indicator')).toBeTruthy();
    });

    it('should not render progress bar when showProgressBar is false', () => {
      const mockModel = {
        showProgressBar: false,
        pages: [{ name: 'page1' }, { name: 'page2' }],
      };
      const mockUseSurveyModel = require('../../hooks').useSurveyModel;
      mockUseSurveyModel.mockReturnValue({
        model: {
          ...(mockUseSurveyModel.mock.calls[0]?.[0] || {}),
          showProgressBar: false,
          pageCount: 2,
          currentPageNo: 0,
          isFirstPage: true,
          isLastPage: false,
          nextPage: jest.fn(),
          prevPage: jest.fn(),
          doComplete: jest.fn(),
          onComplete: { add: jest.fn(), remove: jest.fn() },
          getProgressInfo: jest.fn(() => ({ currentPageNo: 0, pageCount: 2 })),
        },
        isLoading: false,
        error: null,
      });
      const { queryByTestId } = render(<Survey model={mockModel} />);
      expect(queryByTestId('survey-progress-bar')).toBeFalsy();
    });

    it('should display correct progress percentage', () => {
      const mockModel = {
        showProgressBar: 'top',
        pages: [{ name: 'page1' }, { name: 'page2' }, { name: 'page3' }],
      };
      const mockUseSurveyModel = require('../../hooks').useSurveyModel;
      mockUseSurveyModel.mockReturnValue({
        model: {
          showProgressBar: true,
          currentPageNo: 1,
          pageCount: 3,
          isFirstPage: false,
          isLastPage: false,
          nextPage: jest.fn(),
          prevPage: jest.fn(),
          doComplete: jest.fn(),
          onComplete: { add: jest.fn(), remove: jest.fn() },
          onCurrentPageChanged: { add: jest.fn(), remove: jest.fn() },
          onValueChanged: { add: jest.fn(), remove: jest.fn() },
          getProgressInfo: jest.fn(() => ({ currentPageNo: 1, pageCount: 3 })),
        },
        isLoading: false,
        error: null,
      });
      const mockUseSurveyState = require('../../hooks').useSurveyState;
      mockUseSurveyState.mockReturnValue({
        currentPageNo: 1,
        pageCount: 3,
        isFirstPage: false,
        isLastPage: false,
        isCompleted: false,
        questions: [],
      });

      const { getByText } = render(<Survey model={mockModel} />);
      expect(getByText('Page 2 of 3')).toBeTruthy();
    });
  });

  describe('Survey Model Integration', () => {
    it('should accept and render SurveyJS JSON models', () => {
      const surveyJSON = {
        title: 'Product Feedback',
        pages: [
          {
            name: 'page1',
            elements: [
              {
                type: 'text',
                name: 'name',
                title: 'What is your name?',
              },
            ],
          },
        ],
      };

      const { getByText } = render(<Survey model={surveyJSON} />);
      expect(getByText('Product Feedback')).toBeTruthy();
    });

    it('should handle survey data collection', async () => {
      const mockData = { name: 'John Doe', rating: 5 };
      const mockOnComplete = jest.fn();
      const mockModel = {
        id: 'feedback-survey',
        pages: [{ name: 'page1' }],
      };

      const mockUseSurveyModel = require('../../hooks').useSurveyModel;
      const mockSurveyModel = {
        data: mockData,
        doComplete: jest.fn(() => {
          const handler = mockCompleteHandlers.find(
            (h) => h.model === mockModel
          )?.handler;
          if (handler) {
            handler({ data: mockData });
          }
        }),
        onComplete: {
          add: jest.fn((handler) => {
            mockCompleteHandlers.push({ model: mockModel, handler });
          }),
          remove: jest.fn(),
        },
      };
      mockUseSurveyModel.mockReturnValue({
        model: mockSurveyModel,
        isLoading: false,
        error: null,
      });

      const mockUseSurveyState = require('../../hooks').useSurveyState;
      mockUseSurveyState.mockReturnValue({
        currentPageNo: 0,
        pageCount: 1,
        isFirstPage: true,
        isLastPage: true,
        isCompleted: false,
        questions: [],
      });

      const { getByText } = render(
        <Survey model={mockModel} onComplete={mockOnComplete} />
      );

      fireEvent.press(getByText('Complete'));

      await waitFor(() => {
        expect(mockOnComplete).toHaveBeenCalledWith({
          timestamp: expect.any(String),
          surveyId: 'feedback-survey',
          data: mockData,
        });
      });
    });
  });

  describe('Error Handling', () => {
    it('should show loading state', () => {
      const mockUseSurveyModel = require('../../hooks').useSurveyModel;
      mockUseSurveyModel.mockReturnValue({
        model: null,
        isLoading: true,
        error: null,
      });

      const { getByText } = render(<Survey model={{}} />);
      expect(getByText('Loading survey...')).toBeTruthy();
    });

    it('should show error state for invalid models', () => {
      const mockUseSurveyModel = require('../../hooks').useSurveyModel;
      mockUseSurveyModel.mockReturnValue({
        model: null,
        isLoading: false,
        error: new Error('Invalid survey model'),
      });

      const { getByText } = render(<Survey model={{}} />);
      expect(getByText('Error loading survey:')).toBeTruthy();
      expect(getByText('Invalid survey model')).toBeTruthy();
    });
  });

  describe('Question Rendering', () => {
    it('should render questions using QuestionFactory', () => {
      const mockModel = {
        pages: [
          {
            name: 'page1',
            elements: [
              {
                type: 'text',
                name: 'name',
                title: 'What is your name?',
              },
            ],
          },
        ],
      };

      const mockUseSurveyModel = require('../../hooks').useSurveyModel;
      mockUseSurveyModel.mockReturnValue({
        model: {
          currentPageNo: 0,
          pageCount: 1,
          isFirstPage: true,
          isLastPage: true,
          isCompleted: false,
          nextPage: jest.fn(),
          prevPage: jest.fn(),
          doComplete: jest.fn(),
          onComplete: { add: jest.fn(), remove: jest.fn() },
          getProgressInfo: jest.fn(() => ({ currentPageNo: 0, pageCount: 1 })),
          showProgressBar: true,
          currentPage: {
            name: 'page1',
            questions: [
              {
                type: 'text',
                name: 'name',
                title: 'What is your name?',
                value: '',
                visible: true,
                isRequired: false,
              },
            ],
          },
        },
        isLoading: false,
        error: null,
      });

      const mockUseSurveyState = require('../../hooks').useSurveyState;
      mockUseSurveyState.mockReturnValue({
        currentPageNo: 0,
        pageCount: 1,
        isFirstPage: true,
        isLastPage: true,
        isCompleted: false,
        questions: [
          {
            type: 'text',
            name: 'name',
            title: 'What is your name?',
            value: '',
            visible: true,
            isRequired: false,
          },
        ],
      });

      const { getByText } = render(<Survey model={mockModel} />);
      expect(getByText('What is your name?')).toBeTruthy();
    });
  });

  describe('Event System', () => {
    let mockValueChangedHandlers: Array<{ model: any; handler: any }> = [];
    let mockPageChangedHandlers: Array<{ model: any; handler: any }> = [];

    beforeEach(() => {
      mockValueChangedHandlers = [];
      mockPageChangedHandlers = [];
    });

    describe('onValueChanged Event', () => {
      it('should register onValueChanged event handler', () => {
        const mockOnValueChanged = jest.fn();
        const mockModel = { id: 'test-survey' };

        const mockUseSurveyModel = require('../../hooks').useSurveyModel;
        const mockSurveyModel = {
          onValueChanged: {
            add: jest.fn((handler) => {
              mockValueChangedHandlers.push({ model: mockModel, handler });
            }),
            remove: jest.fn(),
          },
          onComplete: { add: jest.fn(), remove: jest.fn() },
          onCurrentPageChanged: { add: jest.fn(), remove: jest.fn() },
        };

        mockUseSurveyModel.mockReturnValue({
          model: mockSurveyModel,
          isLoading: false,
          error: null,
        });

        render(
          <Survey model={mockModel} onValueChanged={mockOnValueChanged} />
        );

        expect(mockSurveyModel.onValueChanged.add).toHaveBeenCalledWith(
          expect.any(Function)
        );
      });

      it('should call onValueChanged when question value changes', () => {
        const mockOnValueChanged = jest.fn();
        const mockModel = { id: 'test-survey' };

        const mockUseSurveyModel = require('../../hooks').useSurveyModel;
        const mockSurveyModel = {
          onValueChanged: {
            add: jest.fn((handler) => {
              mockValueChangedHandlers.push({ model: mockModel, handler });
              // Simulate value change immediately
              setTimeout(() => {
                handler(mockModel, {
                  name: 'question1',
                  value: 'new value',
                  oldValue: 'old value',
                  question: { name: 'question1', type: 'text' },
                });
              }, 0);
            }),
            remove: jest.fn(),
          },
          onComplete: { add: jest.fn(), remove: jest.fn() },
          onCurrentPageChanged: { add: jest.fn(), remove: jest.fn() },
        };

        mockUseSurveyModel.mockReturnValue({
          model: mockSurveyModel,
          isLoading: false,
          error: null,
        });

        render(
          <Survey model={mockModel} onValueChanged={mockOnValueChanged} />
        );

        return waitFor(() => {
          expect(mockOnValueChanged).toHaveBeenCalledWith({
            name: 'question1',
            value: 'new value',
            oldValue: 'old value',
            question: { name: 'question1', type: 'text' },
          });
        });
      });

      it('should handle onValueChanged with error catching', () => {
        const mockOnValueChanged = jest.fn(() => {
          throw new Error('Handler error');
        });
        const mockModel = { id: 'test-survey' };

        const mockUseSurveyModel = require('../../hooks').useSurveyModel;
        const mockSurveyModel = {
          onValueChanged: {
            add: jest.fn((handler) => {
              mockValueChangedHandlers.push({ model: mockModel, handler });
              // Simulate value change that will throw
              setTimeout(() => {
                expect(() => {
                  handler(mockModel, {
                    name: 'question1',
                    value: 'new value',
                    oldValue: 'old value',
                  });
                }).not.toThrow();
              }, 0);
            }),
            remove: jest.fn(),
          },
          onComplete: { add: jest.fn(), remove: jest.fn() },
          onCurrentPageChanged: { add: jest.fn(), remove: jest.fn() },
        };

        mockUseSurveyModel.mockReturnValue({
          model: mockSurveyModel,
          isLoading: false,
          error: null,
        });

        render(
          <Survey model={mockModel} onValueChanged={mockOnValueChanged} />
        );
      });

      it('should not register onValueChanged when handler not provided', () => {
        const mockModel = { id: 'test-survey' };

        const mockUseSurveyModel = require('../../hooks').useSurveyModel;
        const mockSurveyModel = {
          onValueChanged: {
            add: jest.fn(),
            remove: jest.fn(),
          },
          onComplete: { add: jest.fn(), remove: jest.fn() },
          onCurrentPageChanged: { add: jest.fn(), remove: jest.fn() },
        };

        mockUseSurveyModel.mockReturnValue({
          model: mockSurveyModel,
          isLoading: false,
          error: null,
        });

        render(<Survey model={mockModel} />);

        expect(mockSurveyModel.onValueChanged.add).not.toHaveBeenCalled();
      });
    });

    describe('onCurrentPageChanged Event', () => {
      it('should register onCurrentPageChanged event handler', () => {
        const mockOnCurrentPageChanged = jest.fn();
        const mockModel = { id: 'test-survey' };

        const mockUseSurveyModel = require('../../hooks').useSurveyModel;
        const mockSurveyModel = {
          onCurrentPageChanged: {
            add: jest.fn((handler) => {
              mockPageChangedHandlers.push({ model: mockModel, handler });
            }),
            remove: jest.fn(),
          },
          onComplete: { add: jest.fn(), remove: jest.fn() },
          onValueChanged: { add: jest.fn(), remove: jest.fn() },
        };

        mockUseSurveyModel.mockReturnValue({
          model: mockSurveyModel,
          isLoading: false,
          error: null,
        });

        render(
          <Survey
            model={mockModel}
            onCurrentPageChanged={mockOnCurrentPageChanged}
          />
        );

        expect(mockSurveyModel.onCurrentPageChanged.add).toHaveBeenCalledWith(
          expect.any(Function)
        );
      });

      it('should call onCurrentPageChanged when page changes', () => {
        const mockOnCurrentPageChanged = jest.fn();
        const mockModel = { id: 'test-survey' };

        const mockUseSurveyModel = require('../../hooks').useSurveyModel;
        const mockSurveyModel = {
          onCurrentPageChanged: {
            add: jest.fn((handler) => {
              mockPageChangedHandlers.push({ model: mockModel, handler });
              // Simulate page change immediately
              setTimeout(() => {
                handler(mockModel, {
                  oldCurrentPage: { name: 'page1', title: 'Page 1' },
                  newCurrentPage: { name: 'page2', title: 'Page 2' },
                  isNextPage: true,
                  isPrevPage: false,
                });
              }, 0);
            }),
            remove: jest.fn(),
          },
          onComplete: { add: jest.fn(), remove: jest.fn() },
          onValueChanged: { add: jest.fn(), remove: jest.fn() },
        };

        mockUseSurveyModel.mockReturnValue({
          model: mockSurveyModel,
          isLoading: false,
          error: null,
        });

        render(
          <Survey
            model={mockModel}
            onCurrentPageChanged={mockOnCurrentPageChanged}
          />
        );

        return waitFor(() => {
          expect(mockOnCurrentPageChanged).toHaveBeenCalledWith({
            oldCurrentPage: { name: 'page1', title: 'Page 1' },
            newCurrentPage: { name: 'page2', title: 'Page 2' },
            isNextPage: true,
            isPrevPage: false,
          });
        });
      });

      it('should not register onCurrentPageChanged when handler not provided', () => {
        const mockModel = { id: 'test-survey' };

        const mockUseSurveyModel = require('../../hooks').useSurveyModel;
        const mockSurveyModel = {
          onCurrentPageChanged: {
            add: jest.fn(),
            remove: jest.fn(),
          },
          onComplete: { add: jest.fn(), remove: jest.fn() },
          onValueChanged: { add: jest.fn(), remove: jest.fn() },
        };

        mockUseSurveyModel.mockReturnValue({
          model: mockSurveyModel,
          isLoading: false,
          error: null,
        });

        render(<Survey model={mockModel} />);

        expect(mockSurveyModel.onCurrentPageChanged.add).not.toHaveBeenCalled();
      });
    });

    describe('Event Cleanup', () => {
      it('should remove event handlers on unmount', () => {
        const mockOnComplete = jest.fn();
        const mockOnValueChanged = jest.fn();
        const mockOnCurrentPageChanged = jest.fn();
        const mockModel = { id: 'test-survey' };

        const mockUseSurveyModel = require('../../hooks').useSurveyModel;
        const mockSurveyModel = {
          onComplete: {
            add: jest.fn(),
            remove: jest.fn(),
          },
          onValueChanged: {
            add: jest.fn(),
            remove: jest.fn(),
          },
          onCurrentPageChanged: {
            add: jest.fn(),
            remove: jest.fn(),
          },
        };

        mockUseSurveyModel.mockReturnValue({
          model: mockSurveyModel,
          isLoading: false,
          error: null,
        });

        const { unmount } = render(
          <Survey
            model={mockModel}
            onComplete={mockOnComplete}
            onValueChanged={mockOnValueChanged}
            onCurrentPageChanged={mockOnCurrentPageChanged}
          />
        );

        unmount();

        expect(mockSurveyModel.onComplete.remove).toHaveBeenCalled();
        expect(mockSurveyModel.onValueChanged.remove).toHaveBeenCalled();
        expect(mockSurveyModel.onCurrentPageChanged.remove).toHaveBeenCalled();
      });

      it('should handle cleanup when survey model is null', () => {
        const mockOnComplete = jest.fn();
        const mockModel = { id: 'test-survey' };

        const mockUseSurveyModel = require('../../hooks').useSurveyModel;
        mockUseSurveyModel.mockReturnValue({
          model: null,
          isLoading: false,
          error: null,
        });

        const { unmount } = render(
          <Survey model={mockModel} onComplete={mockOnComplete} />
        );

        expect(() => unmount()).not.toThrow();
      });
    });

    describe('Multiple Event Handlers', () => {
      it('should handle all events when multiple handlers provided', () => {
        const mockOnComplete = jest.fn();
        const mockOnValueChanged = jest.fn();
        const mockOnCurrentPageChanged = jest.fn();
        const mockModel = { id: 'test-survey' };

        const mockUseSurveyModel = require('../../hooks').useSurveyModel;
        const mockSurveyModel = {
          onComplete: {
            add: jest.fn(),
            remove: jest.fn(),
          },
          onValueChanged: {
            add: jest.fn(),
            remove: jest.fn(),
          },
          onCurrentPageChanged: {
            add: jest.fn(),
            remove: jest.fn(),
          },
        };

        mockUseSurveyModel.mockReturnValue({
          model: mockSurveyModel,
          isLoading: false,
          error: null,
        });

        render(
          <Survey
            model={mockModel}
            onComplete={mockOnComplete}
            onValueChanged={mockOnValueChanged}
            onCurrentPageChanged={mockOnCurrentPageChanged}
          />
        );

        expect(mockSurveyModel.onComplete.add).toHaveBeenCalledWith(
          expect.any(Function)
        );
        expect(mockSurveyModel.onValueChanged.add).toHaveBeenCalledWith(
          expect.any(Function)
        );
        expect(mockSurveyModel.onCurrentPageChanged.add).toHaveBeenCalledWith(
          expect.any(Function)
        );
      });
    });

    describe('question value management', () => {
      it('should update question values and call surveyModel.setValue', () => {
        const mockSetValue = jest.fn();
        const mockSurveyModel = {
          data: {},
          currentPageNo: 0,
          pageCount: 1,
          isFirstPage: true,
          isLastPage: true,
          isCompleted: false,
          setValue: mockSetValue,
          getAllQuestions: jest.fn(() => [
            { name: 'q1', type: 'text', title: 'What is your name?' },
          ]),
          onComplete: { add: jest.fn(), remove: jest.fn() },
          onCurrentPageChanged: { add: jest.fn(), remove: jest.fn() },
          onValueChanged: { add: jest.fn(), remove: jest.fn() },
          currentPage: {
            questions: [
              { name: 'q1', type: 'text', title: 'What is your name?' },
            ],
          },
          showProgressBar: false,
        };

        const mockUseSurveyModel = require('../../hooks').useSurveyModel;
        mockUseSurveyModel.mockReturnValue({
          model: mockSurveyModel,
          isLoading: false,
          error: null,
        });

        const mockUseSurveyState = require('../../hooks').useSurveyState;
        mockUseSurveyState.mockReturnValue({
          currentPage: {
            questions: [
              { name: 'q1', type: 'text', title: 'What is your name?' },
            ],
          },
          questions: [
            { name: 'q1', type: 'text', title: 'What is your name?' },
          ],
          isFirstPage: true,
          isLastPage: true,
          pageCount: 1,
          updateQuestionValue: jest.fn((name, value) => {
            mockSetValue(name, value);
          }),
          currentPageNo: 0,
          progress: 0,
          canGoNext: true,
          canGoPrevious: false,
          isCompleted: false,
        });

        const { getByTestId } = render(<Survey model={{}} />);
        const questionInput = getByTestId('text-question-input');

        // Trigger text change
        fireEvent.changeText(questionInput, 'new value');

        expect(mockSetValue).toHaveBeenCalledWith('q1', 'new value');
      });

      it('should handle onChange when surveyModel is null', () => {
        const mockUseSurveyModel = require('../../hooks').useSurveyModel;
        mockUseSurveyModel.mockReturnValue({
          model: null,
          isLoading: false,
          error: null,
        });

        const mockModel = {
          pages: [
            {
              name: 'page1',
              elements: [{ type: 'text', name: 'q1', title: 'Question 1' }],
            },
          ],
        };

        // Should not throw when model is null
        expect(() => render(<Survey model={mockModel} />)).not.toThrow();
      });
    });
  });

  describe('Page Validation Integration', () => {
    it('should use validation hook with the survey model', () => {
      const mockModel = { id: 'test-survey' };
      const mockUsePageValidation = require('../../hooks').usePageValidation;

      render(<Survey model={mockModel} />);

      expect(mockUsePageValidation).toHaveBeenCalledWith(
        expect.objectContaining({})
      );
    });

    it('should pass validation state to page navigation', () => {
      const mockModel = { id: 'test-survey' };
      const mockUsePageValidation = require('../../hooks').usePageValidation;
      const mockUsePageNavigation = require('../../hooks').usePageNavigation;

      // Mock validation with errors
      mockUsePageValidation.mockReturnValue({
        validationState: {
          errors: { question1: ['This field is required'] },
          isValidating: false,
          hasErrors: true,
        },
        validateCurrentPage: jest.fn(() => false),
        clearErrors: jest.fn(),
        getQuestionErrors: jest.fn(() => ['This field is required']),
      });

      render(<Survey model={mockModel} />);

      expect(mockUsePageValidation).toHaveBeenCalledWith(
        expect.objectContaining({})
      );
    });

    it('should display validation errors in the UI', () => {
      const mockModel = {
        id: 'test-survey',
        pages: [
          {
            name: 'page1',
            elements: [{ type: 'text', name: 'q1', title: 'Question 1' }],
          },
        ],
      };

      const mockUsePageValidation = require('../../hooks').usePageValidation;
      
      // Mock validation with errors
      mockUsePageValidation.mockReturnValue({
        validationState: {
          errors: { q1: ['This field is required'] },
          isValidating: false,
          hasErrors: true,
        },
        validateCurrentPage: jest.fn(() => false),
        clearErrors: jest.fn(),
        getQuestionErrors: jest.fn((name) => 
          name === 'q1' ? ['This field is required'] : []
        ),
      });

      const { getByText } = render(<Survey model={mockModel} />);
      
      // Check that validation errors would be available through the hook
      const validationHook = mockUsePageValidation.mock.results[0].value;
      expect(validationHook.getQuestionErrors('q1')).toEqual(['This field is required']);
    });

    it('should clear validation errors when clearErrors is called', () => {
      const mockModel = { id: 'test-survey' };
      const mockClearErrors = jest.fn();
      const mockUsePageValidation = require('../../hooks').usePageValidation;

      mockUsePageValidation.mockReturnValue({
        validationState: {
          errors: {},
          isValidating: false,
          hasErrors: false,
        },
        validateCurrentPage: jest.fn(() => true),
        clearErrors: mockClearErrors,
        getQuestionErrors: jest.fn(() => []),
      });

      render(<Survey model={mockModel} />);

      const validationHook = mockUsePageValidation.mock.results[0].value;
      validationHook.clearErrors();
      
      expect(mockClearErrors).toHaveBeenCalled();
    });

    it('should validate page before navigation', () => {
      const mockModel = { id: 'test-survey' };
      const mockValidateCurrentPage = jest.fn(() => true);
      const mockUsePageValidation = require('../../hooks').usePageValidation;

      mockUsePageValidation.mockReturnValue({
        validationState: {
          errors: {},
          isValidating: false,
          hasErrors: false,
        },
        validateCurrentPage: mockValidateCurrentPage,
        clearErrors: jest.fn(),
        getQuestionErrors: jest.fn(() => []),
      });

      render(<Survey model={mockModel} />);

      // The hook should be available for navigation components to use
      const validationHook = mockUsePageValidation.mock.results[0].value;
      const isValid = validationHook.validateCurrentPage();
      
      expect(mockValidateCurrentPage).toHaveBeenCalled();
      expect(isValid).toBe(true);
    });
  });
});<|MERGE_RESOLUTION|>--- conflicted
+++ resolved
@@ -144,27 +144,6 @@
       }
     }),
   })),
-<<<<<<< HEAD
-  usePageNavigation: jest.fn(() => ({
-    navigationState: {
-      currentPageNo: 0,
-      pageCount: 1,
-      isFirstPage: true,
-      isLastPage: false,
-      canGoNext: true,
-      canGoPrevious: false,
-      isNavigating: false,
-      validationError: null,
-    },
-    goToNextPage: jest.fn(),
-    goToPreviousPage: jest.fn(),
-    completeSurvey: jest.fn(),
-  })),
-  usePageValidation: jest.fn(() => ({
-    validateCurrentPage: jest.fn(() => true),
-    validationErrors: [],
-    isValid: true,
-=======
   usePageNavigation: jest.fn((model) => ({
     navigationState: {
       currentPageNo: model?.currentPageNo || 0,
@@ -209,11 +188,16 @@
       errors: {},
       isValidating: false,
       hasErrors: false,
+      validationMessages: [],
     },
     validateCurrentPage: jest.fn(() => true),
+    validateAllPages: jest.fn(() => true),
+    clearValidationErrors: jest.fn(),
+    validateQuestion: jest.fn(() => true),
     clearErrors: jest.fn(),
     getQuestionErrors: jest.fn(() => []),
->>>>>>> 7a54ab31
+    validationErrors: [],
+    isValid: true,
   })),
 }));
 
